[workspace]
members = [
    "zkevm-circuits",
    "bus-mapping",
    "keccak256",
    "geth-utils",
    "gadgets",
    "integration-tests",
    "circuit-benchmarks",
    "eth-types",
    "external-tracer",
<<<<<<< HEAD
    "mock",
    "prover",
    "evm-testvectors"
=======
    "mock"
>>>>>>> a12b2b28
]

[patch.crates-io]
# This fork makes bitvec 0.20.x work with funty 1.1 and funty 1.2.  Without
# this fork, bitvec 0.20.x is incompatible with funty 1.2, which we depend on,
# and leads to a compilation error.  This can be removed once the upstream PR
# is resolved: https://github.com/bitvecto-rs/bitvec/pull/141
bitvec = { git = "https://github.com/ed255/bitvec.git", rev = "5cfc5fa8496c66872d21905e677120fc3e79693c" }
halo2_proofs = { git = "https://github.com/privacy-scaling-explorations/halo2.git", tag = "v2022_06_03" }

# Definition of benchmarks profile to use.
[profile.bench]
opt-level = 3
debug = false
debug-assertions = false
overflow-checks = false
rpath = false
lto = "thin"
incremental = false
codegen-units = 1

[profile.release]
opt-level = 3
debug = false
debug-assertions = true
overflow-checks = true
rpath = false
lto = "thin"
incremental = false<|MERGE_RESOLUTION|>--- conflicted
+++ resolved
@@ -9,13 +9,8 @@
     "circuit-benchmarks",
     "eth-types",
     "external-tracer",
-<<<<<<< HEAD
     "mock",
-    "prover",
     "evm-testvectors"
-=======
-    "mock"
->>>>>>> a12b2b28
 ]
 
 [patch.crates-io]
