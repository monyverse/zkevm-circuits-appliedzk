--- conflicted
+++ resolved
@@ -47,16 +47,11 @@
 /// MAX_BYTECODE
 const MAX_BYTECODE: usize = 5000;
 /// MAX_COPY_ROWS
-<<<<<<< HEAD
 const MAX_COPY_ROWS: usize = 5888;
-
 /// MAX_EVM_ROWS
 const MAX_EVM_ROWS: usize = 10000;
-=======
-pub const MAX_COPY_ROWS: usize = 5888;
 /// MAX_EXP_STEPS
 pub const MAX_EXP_STEPS: usize = 1000;
->>>>>>> f185b127
 
 const CIRCUITS_PARAMS: CircuitsParams = CircuitsParams {
     max_rws: MAX_RWS,
@@ -64,11 +59,8 @@
     max_calldata: MAX_CALLDATA,
     max_bytecode: MAX_BYTECODE,
     max_copy_rows: MAX_COPY_ROWS,
-<<<<<<< HEAD
     max_evm_rows: MAX_EVM_ROWS,
-=======
     max_exp_steps: MAX_EXP_STEPS,
->>>>>>> f185b127
     keccak_padding: None,
 };
 
