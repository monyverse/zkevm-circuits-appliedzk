--- conflicted
+++ resolved
@@ -18,7 +18,7 @@
     },
 };
 use lazy_static::lazy_static;
-use mock::test_ctx::TestContext;
+use mock::TestContext;
 use rand_chacha::rand_core::SeedableRng;
 use rand_core::RngCore;
 use rand_xorshift::XorShiftRng;
@@ -26,17 +26,11 @@
 use std::sync::Mutex;
 use zkevm_circuits::bytecode_circuit::circuit::BytecodeCircuit;
 use zkevm_circuits::copy_circuit::CopyCircuit;
-<<<<<<< HEAD
-use zkevm_circuits::evm_circuit::test::get_test_degree;
 use zkevm_circuits::evm_circuit::EvmCircuit;
-use zkevm_circuits::evm_circuit::{test::get_test_cicuit_from_block, witness::block_convert};
-=======
-use zkevm_circuits::evm_circuit::witness::block_convert;
->>>>>>> a75c9aa3
 use zkevm_circuits::state_circuit::StateCircuit;
 use zkevm_circuits::tx_circuit::TxCircuit;
 use zkevm_circuits::util::SubCircuit;
-use zkevm_circuits::witness::Block;
+use zkevm_circuits::witness::{block_convert, Block};
 
 /// TEST_MOCK_RANDOMNESS
 pub const TEST_MOCK_RANDOMNESS: u64 = 0x100;
@@ -61,13 +55,6 @@
     keccak_padding: None,
 };
 
-<<<<<<< HEAD
-const EVM_CIRCUIT_DEGREE: u32 = 18;
-const STATE_CIRCUIT_DEGREE: u32 = 17;
-const TX_CIRCUIT_DEGREE: u32 = 20;
-const BYTECODE_CIRCUIT_DEGREE: u32 = 16;
-const COPY_CIRCUIT_DEGREE: u32 = 16;
-=======
 /// EVM Circuit degree
 pub const EVM_CIRCUIT_DEGREE: u32 = 18;
 /// State Circuit degree
@@ -80,7 +67,6 @@
 pub const COPY_CIRCUIT_DEGREE: u32 = 16;
 /// Super Circuit degree
 pub const SUPER_CIRCUIT_DEGREE: u32 = 20;
->>>>>>> a75c9aa3
 
 lazy_static! {
     /// Data generation.
@@ -96,7 +82,6 @@
 }
 
 lazy_static! {
-<<<<<<< HEAD
     static ref EVM_CIRCUIT_KEY: AsyncOnce<ProvingKey<G1Affine>> = AsyncOnce::new(async {
         let block_tag = "Transfer 0";
         let block_num = GEN_DATA.blocks.get(block_tag).unwrap();
@@ -110,11 +95,8 @@
             keygen_vk(&general_params, &circuit).expect("keygen_vk should not fail");
         keygen_pk(&general_params, verifying_key, &circuit).expect("keygen_pk should not fail")
     });
-    static ref STATE_CIRCUIT_KEY: ProvingKey<G1Affine> = {
-=======
     /// State Circuit proving key
     pub static ref STATE_CIRCUIT_KEY: ProvingKey<G1Affine> = {
->>>>>>> a75c9aa3
         let block = new_empty_block();
         let circuit = StateCircuit::<Fr>::new_from_block(&block);
         let general_params = get_general_params(STATE_CIRCUIT_DEGREE);
@@ -294,38 +276,6 @@
         .expect("mock prover verification failed");
 }
 
-<<<<<<< HEAD
-/// Integration test for evm circuit.
-pub async fn test_evm_circuit_block(block_num: u64, actual: bool) {
-    log::info!("test evm circuit, block number: {}", block_num);
-    let (builder, _) = gen_inputs(block_num).await;
-
-    let block = block_convert(&builder.block, &builder.code_db).unwrap();
-
-    let should_degree = get_test_degree(&block);
-    if EVM_CIRCUIT_DEGREE < should_degree {
-        panic!(
-            "EVM_CIRCUIT_DEGREE set to {} but block requires {}",
-            EVM_CIRCUIT_DEGREE, should_degree
-        )
-    }
-
-    let circuit = get_test_cicuit_from_block(block);
-
-    if actual {
-        let key = EVM_CIRCUIT_KEY.get().await.clone();
-
-        test_actual(EVM_CIRCUIT_DEGREE, circuit, vec![], Some(key));
-    } else {
-        test_mock(EVM_CIRCUIT_DEGREE, &circuit, vec![]);
-    }
-}
-
-/// Integration test for state circuit.
-pub async fn test_state_circuit_block(block_num: u64, actual: bool) {
-    log::info!("test state circuit, block number: {}", block_num);
-
-=======
 /// Integration test generic function
 pub async fn test_circuit_at_block<C: SubCircuit<Fr> + Circuit<Fr>>(
     circuit_name: &str,
@@ -335,7 +285,6 @@
     proving_key: Option<ProvingKey<G1Affine>>,
 ) {
     log::info!("test {} circuit, block number: {}", circuit_name, block_num);
->>>>>>> a75c9aa3
     let (builder, _) = gen_inputs(block_num).await;
     let mut block = block_convert(&builder.block, &builder.code_db).unwrap();
     block.randomness = Fr::from(TEST_MOCK_RANDOMNESS);
