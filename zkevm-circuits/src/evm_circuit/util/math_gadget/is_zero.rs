--- conflicted
+++ resolved
@@ -67,16 +67,13 @@
 
 #[cfg(test)]
 mod tests {
-<<<<<<< HEAD
-    use super::super::test_util::*;
-    use super::*;
-    use crate::evm_circuit::util::constraint_builder::ConstrainBuilderCommon;
-    use crate::evm_circuit::util::Cell;
-    use crate::util::Expr;
-=======
+    use crate::{
+        evm_circuit::util::{constraint_builder::ConstrainBuilderCommon, Cell},
+        util::Expr,
+    };
+
     use super::{super::test_util::*, *};
-    use crate::{evm_circuit::util::Cell, util::Expr};
->>>>>>> 6b890d53
+
     use eth_types::{ToScalar, Word};
     use halo2_proofs::{halo2curves::bn256::Fr, plonk::Error};
 
