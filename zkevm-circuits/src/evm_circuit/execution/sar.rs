<<<<<<< HEAD
use crate::evm_circuit::execution::ExecutionGadget;
use crate::evm_circuit::param::N_BYTES_U64;
use crate::evm_circuit::step::ExecutionState;
use crate::evm_circuit::table::{FixedTableTag, Lookup};
use crate::evm_circuit::util::common_gadget::SameContextGadget;
use crate::evm_circuit::util::constraint_builder::Transition::Delta;
use crate::evm_circuit::util::constraint_builder::{
    ConstrainBuilderCommon, ConstraintBuilder, StepStateTransition,
};
use crate::evm_circuit::util::math_gadget::{IsEqualGadget, IsZeroGadget, LtGadget};
use crate::evm_circuit::util::{from_bytes, select, sum, CachedRegion, Cell, Word};
use crate::evm_circuit::witness::{Block, Call, ExecStep, Transaction};
use crate::util::Expr;
=======
use crate::{
    evm_circuit::{
        execution::ExecutionGadget,
        param::N_BYTES_U64,
        step::ExecutionState,
        table::{FixedTableTag, Lookup},
        util::{
            common_gadget::SameContextGadget,
            constraint_builder::{ConstraintBuilder, StepStateTransition, Transition::Delta},
            from_bytes,
            math_gadget::{IsEqualGadget, IsZeroGadget, LtGadget},
            select, sum, CachedRegion, Cell, Word,
        },
        witness::{Block, Call, ExecStep, Transaction},
    },
    util::Expr,
};
>>>>>>> 6b890d53
use array_init::array_init;
use bus_mapping::evm::OpcodeId;
use eth_types::{Field, ToLittleEndian};
use halo2_proofs::{circuit::Value, plonk::Error};

/// SarGadget verifies SAR opcode.
/// Verify signed word shift right as `signed(a) >> shift == signed(b)`;
/// when `shift` is an unsigned word, but both `a` and `b` are signed words.
#[derive(Clone, Debug)]
pub(crate) struct SarGadget<F> {
    same_context: SameContextGadget<F>,
    shift: Word<F>,
    a: Word<F>,
    b: Word<F>,
    // Each of the four `a64s` limbs is split into two parts (`a64s_lo` and `a64s_hi`) at position
    // `shf_mod64`, `a64s_lo` is the lower `shf_mod64` bits.
    a64s_lo: [Cell<F>; 4],
    // `a64s_hi` is the higher `64 - shf_mod64` bits.
    a64s_hi: [Cell<F>; 4],
    // `shift[0] / 64`
    shf_div64: Cell<F>,
    // `shift[0] % 64`
    shf_mod64: Cell<F>,
    // 1 << shf_mod64
    p_lo: Cell<F>,
    // 1 << (64 - shf_mod64)
    p_hi: Cell<F>,
    // is_neg * (u64::MAX + 1 - p_hi)
    p_top: Cell<F>,
    // Identify if `a` is a negative word.
    is_neg: LtGadget<F, 1>,
    // Verify `shf_div64 < 4`.
    shf_div64_lt_4: LtGadget<F, 1>,
    // Verify `shf_mod64 < 64`.
    shf_mod64_lt_64: LtGadget<F, 1>,
    // Identify if `shift` is less than 256 or not.
    shf_lt256: IsZeroGadget<F>,
    // shf_div64 == 0
    shf_lo_div64_eq0: IsZeroGadget<F>,
    // shf_div64 == 1
    shf_lo_div64_eq1: IsEqualGadget<F>,
    // shf_div64 == 2
    shf_lo_div64_eq2: IsEqualGadget<F>,
    // shf_div64 == 3
    shf_lo_div64_eq3: IsEqualGadget<F>,
    // Verify `a64s_lo[idx]` should be less than `p_lo` when idx in `(0, 1, 2, 3)`.
    a64s_lo_lt_p_lo: [LtGadget<F, 16>; 4],
    // Verify `a64s_hi[idx]` should be less than `p_hi` when idx in `(0, 1, 2, 3)`.
    a64s_hi_lt_p_hi: [LtGadget<F, 16>; 4],
}

impl<F: Field> ExecutionGadget<F> for SarGadget<F> {
    const NAME: &'static str = "SAR";

    const EXECUTION_STATE: ExecutionState = ExecutionState::SAR;

    fn configure(cb: &mut ConstraintBuilder<F>) -> Self {
        let opcode = cb.query_cell();

        let shift = cb.query_word_rlc();
        let a = cb.query_word_rlc();
        let b = cb.query_word_rlc();

        cb.stack_pop(shift.expr());
        cb.stack_pop(a.expr());
        cb.stack_push(b.expr());

        let a64s_lo = array_init(|_| cb.query_cell());
        let a64s_hi = array_init(|_| cb.query_cell());
        let shf_div64 = cb.query_cell();
        let shf_mod64 = cb.query_cell();
        let p_lo = cb.query_cell();
        let p_hi = cb.query_cell();
        let p_top = cb.query_cell();
        let is_neg = LtGadget::construct(cb, 127.expr(), a.cells[31].expr());
        let shf_lt256 = IsZeroGadget::construct(cb, sum::expr(&shift.cells[1..32]));

        for idx in 0..4 {
            cb.require_equal(
                "a64s[idx] == a64s_lo[idx] + a64s_hi[idx] * p_lo",
                from_bytes::expr(&a.cells[N_BYTES_U64 * idx..N_BYTES_U64 * (idx + 1)]),
                a64s_lo[idx].expr() + a64s_hi[idx].expr() * p_lo.expr(),
            );
        }

        // Constrain `a64s_lo[idx] < p_lo`.
        let a64s_lo_lt_p_lo = array_init(|idx| {
            let lt = LtGadget::construct(cb, a64s_lo[idx].expr(), p_lo.expr());
            cb.require_zero("a64s_lo[idx] < p_lo", 1.expr() - lt.expr());
            lt
        });

        // Constrain `a64s_hi[idx] < p_hi`.
        let a64s_hi_lt_p_hi = array_init(|idx| {
            let lt = LtGadget::construct(cb, a64s_hi[idx].expr(), p_hi.expr());
            cb.require_zero("a64s_hi[idx] < p_hi", 1.expr() - lt.expr());
            lt
        });

        // Merge contraints
        let shf_lo_div64_eq0 = IsZeroGadget::construct(cb, shf_div64.expr());
        let shf_lo_div64_eq1 = IsEqualGadget::construct(cb, shf_div64.expr(), 1.expr());
        let shf_lo_div64_eq2 = IsEqualGadget::construct(cb, shf_div64.expr(), 2.expr());
        let shf_lo_div64_eq3 = IsEqualGadget::construct(cb, shf_div64.expr(), 3.expr());
        let shf_div64_eq0 = shf_lt256.expr() * shf_lo_div64_eq0.expr();
        let shf_div64_eq1 = shf_lt256.expr() * shf_lo_div64_eq1.expr();
        let shf_div64_eq2 = shf_lt256.expr() * shf_lo_div64_eq2.expr();
        let shf_div64_eq3 = shf_lt256.expr() * shf_lo_div64_eq3.expr();

        cb.require_equal(
            "Constrain merged b64s[0] value",
            from_bytes::expr(&b.cells[0..N_BYTES_U64]),
            (a64s_hi[0].expr() + a64s_lo[1].expr() * p_hi.expr()) * shf_div64_eq0.expr()
                + (a64s_hi[1].expr() + a64s_lo[2].expr() * p_hi.expr()) * shf_div64_eq1.expr()
                + (a64s_hi[2].expr() + a64s_lo[3].expr() * p_hi.expr()) * shf_div64_eq2.expr()
                + (a64s_hi[3].expr() + p_top.expr()) * shf_div64_eq3.expr()
                + is_neg.expr()
                    * u64::MAX.expr()
                    * (1.expr()
                        - shf_div64_eq0.expr()
                        - shf_div64_eq1.expr()
                        - shf_div64_eq2.expr()
                        - shf_div64_eq3.expr()),
        );
        cb.require_equal(
            "Constrain merged b64s[1] value",
            from_bytes::expr(&b.cells[N_BYTES_U64..N_BYTES_U64 * 2]),
            (a64s_hi[1].expr() + a64s_lo[2].expr() * p_hi.expr()) * shf_div64_eq0.expr()
                + (a64s_hi[2].expr() + a64s_lo[3].expr() * p_hi.expr()) * shf_div64_eq1.expr()
                + (a64s_hi[3].expr() + p_top.expr()) * shf_div64_eq2.expr()
                + is_neg.expr()
                    * u64::MAX.expr()
                    * (1.expr()
                        - shf_div64_eq0.expr()
                        - shf_div64_eq1.expr()
                        - shf_div64_eq2.expr()),
        );
        cb.require_equal(
            "Constrain merged b64s[2] value",
            from_bytes::expr(&b.cells[N_BYTES_U64 * 2..N_BYTES_U64 * 3]),
            (a64s_hi[2].expr() + a64s_lo[3].expr() * p_hi.expr()) * shf_div64_eq0.expr()
                + (a64s_hi[3].expr() + p_top.expr()) * shf_div64_eq1.expr()
                + is_neg.expr()
                    * u64::MAX.expr()
                    * (1.expr() - shf_div64_eq0.expr() - shf_div64_eq1.expr()),
        );
        cb.require_equal(
            "Constrain merged b64s[3] value",
            from_bytes::expr(&b.cells[N_BYTES_U64 * 3..]),
            (a64s_hi[3].expr() + p_top.expr()) * shf_div64_eq0.expr()
                + is_neg.expr() * u64::MAX.expr() * (1.expr() - shf_div64_eq0.expr()),
        );

        // Shift constraint
        let shf_div64_lt_4 = LtGadget::construct(cb, shf_div64.expr(), 4.expr());
        cb.require_equal("shf_div64 < 4", shf_div64_lt_4.expr(), 1.expr());
        let shf_mod64_lt_64 = LtGadget::construct(cb, shf_mod64.expr(), 64.expr());
        cb.require_equal("shf_mod64 < 64", shf_mod64_lt_64.expr(), 1.expr());
        cb.require_equal(
            "shift[0] == shf_mod64 + shf_div64 * 64",
            shift.cells[0].expr(),
            shf_mod64.expr() + shf_div64.expr() * 64.expr(),
        );

        // `is_neg` constraints
        cb.require_boolean("is_neg is boolean", is_neg.expr());
        cb.add_lookup(
            "SignByte lookup for a and is_neg",
            Lookup::Fixed {
                tag: FixedTableTag::SignByte.expr(),
                values: [
                    a.cells[31].expr(),
                    select::expr(is_neg.expr(), 255.expr(), 0.expr()),
                    0.expr(),
                ],
            },
        );

        // `p_top` constraint
        cb.require_equal(
            "p_top == is_neg * (MAX_U64 + 1 - p_hi)",
            p_top.expr(),
            is_neg.expr() * (u64::MAX.expr() + 1.expr() - p_hi.expr()),
        );

        // Constrain `p_lo == pow(2, shf_mod64)`.
        cb.add_lookup(
            "Pow2 lookup for p_lo == pow(2, shf_mod64)",
            Lookup::Fixed {
                tag: FixedTableTag::Pow2.expr(),
                values: [shf_mod64.expr(), p_lo.expr(), 0.expr()],
            },
        );

        // Constrain `p_hi == pow(2, 64 - shf_mod64)`.
        cb.add_lookup(
            "Pow2 lookup for p_hi == pow(2, 64 - shf_mod64)",
            Lookup::Fixed {
                tag: FixedTableTag::Pow2.expr(),
                values: [64.expr() - shf_mod64.expr(), p_hi.expr(), 0.expr()],
            },
        );

        let step_state_transition = StepStateTransition {
            rw_counter: Delta(3.expr()),
            program_counter: Delta(1.expr()),
            stack_pointer: Delta(1.expr()),
            gas_left: Delta(-OpcodeId::SAR.constant_gas_cost().expr()),
            ..Default::default()
        };

        let same_context = SameContextGadget::construct(cb, opcode, step_state_transition);

        Self {
            same_context,
            shift,
            a,
            b,
            a64s_lo,
            a64s_hi,
            shf_div64,
            shf_mod64,
            p_lo,
            p_hi,
            p_top,
            is_neg,
            shf_div64_lt_4,
            shf_mod64_lt_64,
            shf_lt256,
            shf_lo_div64_eq0,
            shf_lo_div64_eq1,
            shf_lo_div64_eq2,
            shf_lo_div64_eq3,
            a64s_lo_lt_p_lo,
            a64s_hi_lt_p_hi,
        }
    }

    fn assign_exec_step(
        &self,
        region: &mut CachedRegion<'_, '_, F>,
        offset: usize,
        block: &Block<F>,
        _: &Transaction,
        _: &Call,
        step: &ExecStep,
    ) -> Result<(), Error> {
        self.same_context.assign_exec_step(region, offset, step)?;
        let indices = [step.rw_indices[0], step.rw_indices[1], step.rw_indices[2]];
        let [shift, a, b] = indices.map(|idx| block.rws[idx].stack_value());

        self.shift
            .assign(region, offset, Some(shift.to_le_bytes()))?;
        self.a.assign(region, offset, Some(a.to_le_bytes()))?;
        self.b.assign(region, offset, Some(b.to_le_bytes()))?;

        let is_neg = 127 < a.to_le_bytes()[31];
        let shf0 = u128::from(shift.to_le_bytes()[0]);
        let shf_div64 = shf0 / 64;
        let shf_mod64 = shf0 % 64;
        let p_lo = 1 << shf_mod64;
        let p_hi = 1 << (64 - shf_mod64);
        let p_top = if is_neg {
            u128::from(u64::MAX) + 1 - p_hi
        } else {
            0
        };
        let shf_lt256 = shift
            .to_le_bytes()
            .iter()
            .fold(0, |acc, val| acc + u128::from(*val))
            - shf0;
        let a64s = a.0;
        let mut a64s_lo = [0; 4];
        let mut a64s_hi = [0; 4];
        for idx in 0..4 {
            a64s_hi[idx] = u128::from(a64s[idx]) / p_lo;
            a64s_lo[idx] = u128::from(a64s[idx]) % p_lo;
        }
        let mut b64s = if is_neg {
            [u128::from(u64::MAX); 4]
        } else {
            [0; 4]
        };
        if shf_lt256 == 0 && shf_div64 < 4 {
            let idx = shf_div64 as usize;
            b64s[3 - idx] = a64s_hi[3] + p_top;
            for k in 0..3 - idx {
                b64s[k] = a64s_hi[k + idx] + a64s_lo[k + idx + 1] * p_hi;
            }
        }
        self.a64s_lo
            .iter()
            .zip(a64s_lo.into_iter())
            .map(|(c, v)| c.assign(region, offset, Value::known(F::from_u128(v))))
            .collect::<Result<Vec<_>, _>>()?;
        self.a64s_hi
            .iter()
            .zip(a64s_hi.into_iter())
            .map(|(c, v)| c.assign(region, offset, Value::known(F::from_u128(v))))
            .collect::<Result<Vec<_>, _>>()?;
        self.shf_div64
            .assign(region, offset, Value::known(F::from_u128(shf_div64)))?;
        self.shf_mod64
            .assign(region, offset, Value::known(F::from_u128(shf_mod64)))?;
        self.p_lo
            .assign(region, offset, Value::known(F::from_u128(p_lo)))?;
        self.p_hi
            .assign(region, offset, Value::known(F::from_u128(p_hi)))?;
        self.p_top
            .assign(region, offset, Value::known(F::from_u128(p_top)))?;
        self.is_neg.assign(
            region,
            offset,
            127.into(),
            u64::from(a.to_le_bytes()[31]).into(),
        )?;
        self.shf_div64_lt_4
            .assign(region, offset, F::from_u128(shf_div64), 4.into())?;
        self.shf_mod64_lt_64
            .assign(region, offset, F::from_u128(shf_mod64), 64.into())?;
        self.shf_lt256
            .assign(region, offset, F::from_u128(shf_lt256))?;
        self.shf_lo_div64_eq0
            .assign(region, offset, F::from_u128(shf_div64))?;
        self.shf_lo_div64_eq1
            .assign(region, offset, F::from_u128(shf_div64), F::from(1))?;
        self.shf_lo_div64_eq2
            .assign(region, offset, F::from_u128(shf_div64), F::from(2))?;
        self.shf_lo_div64_eq3
            .assign(region, offset, F::from_u128(shf_div64), F::from(3))?;
        self.a64s_lo_lt_p_lo
            .iter()
            .zip(a64s_lo.into_iter())
            .map(|(l, v)| l.assign(region, offset, F::from_u128(v), F::from_u128(p_lo)))
            .collect::<Result<Vec<_>, _>>()?;
        self.a64s_hi_lt_p_hi
            .iter()
            .zip(a64s_hi.into_iter())
            .map(|(l, v)| l.assign(region, offset, F::from_u128(v), F::from_u128(p_hi)))
            .collect::<Result<Vec<_>, _>>()?;

        Ok(())
    }
}

#[cfg(test)]
mod test {
    use crate::{evm_circuit::test::rand_word, test_util::CircuitTestBuilder};
    use eth_types::{bytecode, U256};
    use ethers_core::types::I256;
    use lazy_static::lazy_static;
    use mock::TestContext;
    use rand::Rng;

    lazy_static! {
        // Maximum negative word value of i256 (integer value of -1)
        static ref MAX_NEG: U256 = U256::MAX;

        // Maximum positive word value of i256
        static ref MAX_POS: U256 = U256::try_from(I256::MAX).unwrap();

        // Negative sign (the highest bit is 1)
        static ref NEG_SIGN: U256 = MAX_POS.checked_add(1.into()).unwrap();
    }

    #[test]
    fn test_sar_gadget_with_positive_a() {
        // Test if `a` is positive.
        test_ok(8.into(), 0x1234.into());
        test_ok(17.into(), 0x5678.into());
        test_ok(0.into(), 0xABCD.into());
        test_ok(256.into(), 0xFFFF.into());
        test_ok((256 + 8 + 1).into(), 0x12345.into());
        test_ok(NEG_SIGN.checked_add(8.into()).unwrap(), 0x1234.into());
    }

    #[test]
    fn test_sar_gadget_with_negative_a() {
        // Test if `a` is negative.
        test_ok(8.into(), NEG_SIGN.checked_add(0x1234.into()).unwrap());
        test_ok(17.into(), NEG_SIGN.checked_add(0x5678.into()).unwrap());
        test_ok(0.into(), NEG_SIGN.checked_add(0xABCD.into()).unwrap());
        test_ok(256.into(), NEG_SIGN.checked_add(0xFFFF.into()).unwrap());
        test_ok(
            (256 + 8 + 1).into(),
            NEG_SIGN.checked_add(0x12345.into()).unwrap(),
        );
        test_ok(
            NEG_SIGN.checked_add(8.into()).unwrap(),
            NEG_SIGN.checked_add(0x1234.into()).unwrap(),
        );
    }

    #[test]
    fn test_sar_gadget_with_max_values() {
        // Test either (or both) `a` or `shift` is a maximum word.
        test_ok(8.into(), *MAX_NEG);
        test_ok(129.into(), *MAX_NEG);
        test_ok(300.into(), *MAX_NEG);
        test_ok(8.into(), *MAX_POS);
        test_ok(129.into(), *MAX_POS);
        test_ok(300.into(), *MAX_POS);
        test_ok(*MAX_NEG, *MAX_NEG);
        test_ok(*MAX_NEG, *MAX_POS);
        test_ok(*MAX_POS, *MAX_NEG);
        test_ok(*MAX_POS, *MAX_POS);
    }

    #[test]
    fn test_sar_gadget_with_random_values() {
        // Test for random `a` and `shift`.
        let rand_shift = rand::thread_rng().gen_range(0..=255);
        test_ok(rand_shift.into(), rand_word());
        test_ok(rand_word(), rand_word());
    }

    #[test]
    fn test_sar_gadget_with_eip_145_cases() {
        // Test cases from eip-145.
        // https://github.com/ethereum/EIPs/blob/master/EIPS/eip-145.md#sar-arithmetic-shift-right
        test_ok(0.into(), 1.into());
        test_ok(1.into(), 1.into());
        test_ok(1.into(), 0.into());
        test_ok(1.into(), *NEG_SIGN);
        test_ok(0xFF.into(), *NEG_SIGN);
        test_ok(0x100.into(), *NEG_SIGN);
        test_ok(0x101.into(), *NEG_SIGN);
        test_ok(0.into(), *MAX_NEG);
        test_ok(1.into(), *MAX_NEG);
        test_ok(0xFF.into(), *MAX_NEG);
        test_ok(0x100.into(), *MAX_NEG);
        test_ok(0xFE.into(), U256::from(2).checked_pow(254.into()).unwrap());
        test_ok(0xF8.into(), *MAX_POS);
        test_ok(0xFE.into(), *MAX_POS);
        test_ok(0xFF.into(), *MAX_POS);
        test_ok(0x100.into(), *MAX_POS);
    }

    fn test_ok(shift: U256, a: U256) {
        let bytecode = bytecode! {
            PUSH32(a)
            PUSH32(shift)
            SAR
            STOP
        };
        CircuitTestBuilder::new_from_test_ctx(
            TestContext::<2, 1>::simple_ctx_with_bytecode(bytecode).unwrap(),
        )
        .run();
    }
}<|MERGE_RESOLUTION|>--- conflicted
+++ resolved
@@ -1,18 +1,3 @@
-<<<<<<< HEAD
-use crate::evm_circuit::execution::ExecutionGadget;
-use crate::evm_circuit::param::N_BYTES_U64;
-use crate::evm_circuit::step::ExecutionState;
-use crate::evm_circuit::table::{FixedTableTag, Lookup};
-use crate::evm_circuit::util::common_gadget::SameContextGadget;
-use crate::evm_circuit::util::constraint_builder::Transition::Delta;
-use crate::evm_circuit::util::constraint_builder::{
-    ConstrainBuilderCommon, ConstraintBuilder, StepStateTransition,
-};
-use crate::evm_circuit::util::math_gadget::{IsEqualGadget, IsZeroGadget, LtGadget};
-use crate::evm_circuit::util::{from_bytes, select, sum, CachedRegion, Cell, Word};
-use crate::evm_circuit::witness::{Block, Call, ExecStep, Transaction};
-use crate::util::Expr;
-=======
 use crate::{
     evm_circuit::{
         execution::ExecutionGadget,
@@ -21,7 +6,9 @@
         table::{FixedTableTag, Lookup},
         util::{
             common_gadget::SameContextGadget,
-            constraint_builder::{ConstraintBuilder, StepStateTransition, Transition::Delta},
+            constraint_builder::{
+                ConstrainBuilderCommon, ConstraintBuilder, StepStateTransition, Transition::Delta,
+            },
             from_bytes,
             math_gadget::{IsEqualGadget, IsZeroGadget, LtGadget},
             select, sum, CachedRegion, Cell, Word,
@@ -30,7 +17,6 @@
     },
     util::Expr,
 };
->>>>>>> 6b890d53
 use array_init::array_init;
 use bus_mapping::evm::OpcodeId;
 use eth_types::{Field, ToLittleEndian};
