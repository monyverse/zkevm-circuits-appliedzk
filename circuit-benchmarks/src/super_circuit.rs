--- conflicted
+++ resolved
@@ -85,11 +85,7 @@
             max_exp_steps: 256,
             max_bytecode: 512,
             max_evm_rows: 0,
-<<<<<<< HEAD
             max_keccak_rows: 0,
-=======
-            keccak_padding: None,
->>>>>>> b5c76d16
         };
         let (_, circuit, instance, _) =
             SuperCircuit::<_, MAX_TXS, MAX_CALLDATA, 0x100>::build(block, circuits_params).unwrap();
